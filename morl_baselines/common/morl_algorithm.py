"""MORL algorithm base classes."""

import os
import time
from abc import ABC, abstractmethod
from distutils.util import strtobool
from typing import Dict, Optional, Union

import gymnasium as gym
import numpy as np
import torch as th
import torch.nn
import wandb
from gymnasium import spaces
from mo_gymnasium.wrappers.vector import MOSyncVectorEnv

from morl_baselines.common.evaluation import (
    eval_mo_reward_conditioned,
    policy_evaluation_mo,
)


class MOPolicy(ABC):
    """An MORL policy.

    It has an underlying learning structure which can be:
    - used to get a greedy action via eval()
    - updated using some experiences via update()

    Note that the learning structure can embed multiple policies (for example using a Conditioned Network).
    In this case, eval() requires a weight vector as input.
    """

    def __init__(self, id: Optional[int] = None, device: Union[th.device, str] = "auto") -> None:
        """Initializes the policy.

        Args:
            id: The id of the policy
            device: The device to use for the tensors
        """
        self.id = id
        self.device = th.device("cuda" if th.cuda.is_available() else "cpu") if device == "auto" else device
        self.global_step = 0

    @abstractmethod
    def eval(self, obs: np.ndarray, w: Optional[np.ndarray]) -> Union[int, np.ndarray]:
        """Gives the best action for the given observation.

        Args:
            obs (np.array): Observation
            w (optional np.array): weight for scalarization

        Returns:
            np.array or int: Action
        """

    def __report(
        self,
        scalarized_return,
        scalarized_discounted_return,
        vec_return,
        discounted_vec_return,
    ):
        """Writes the data to wandb summary."""
        if self.id is None:
            idstr = ""
        else:
            idstr = f"_{self.id}"

        wandb.log(
            {
                f"eval{idstr}/scalarized_return": scalarized_return,
                f"eval{idstr}/scalarized_discounted_return": scalarized_discounted_return,
                "global_step": self.global_step,
            }
        )
        for i in range(vec_return.shape[0]):
            wandb.log(
                {f"eval{idstr}/vec_{i}": vec_return[i], f"eval{idstr}/discounted_vec_{i}": discounted_vec_return[i]},
            )

    def policy_eval(
        self,
        eval_env,
        num_episodes: int = 5,
        scalarization=np.dot,
        weights: Optional[np.ndarray] = None,
        log: bool = False,
    ):
        """Runs a policy evaluation (typically over a few episodes) on eval_env and logs some metrics if asked.

        Args:
            eval_env: evaluation environment
            num_episodes: number of episodes to evaluate
            scalarization: scalarization function
            weights: weights to use in the evaluation
            log: whether to log the results

        Returns:
             a tuple containing the average evaluations
        """
        (
            scalarized_return,
            scalarized_discounted_return,
            vec_return,
            discounted_vec_return,
        ) = policy_evaluation_mo(self, eval_env, scalarization=scalarization, w=weights, rep=num_episodes)

        if log:
            self.__report(
                scalarized_return,
                scalarized_discounted_return,
                vec_return,
                discounted_vec_return,
            )

        return scalarized_return, scalarized_discounted_return, vec_return, discounted_vec_return

    def policy_eval_esr(
        self,
        eval_env,
        scalarization,
        weights: Optional[np.ndarray] = None,
        log: bool = False,
    ):
        """Runs a policy evaluation (typically on one episode) on eval_env and logs some metrics if asked.

        Args:
            eval_env: evaluation environment
            scalarization: scalarization function
            weights: weights to use in the evaluation
            log: whether to log the results

        Returns:
             a tuple containing the evaluations
        """
        (
            scalarized_reward,
            scalarized_discounted_reward,
            vec_reward,
            discounted_vec_reward,
        ) = eval_mo_reward_conditioned(self, eval_env, scalarization, weights)

        if log:
            self.__report(
                scalarized_reward,
                scalarized_discounted_reward,
                vec_reward,
                discounted_vec_reward,
            )

        return scalarized_reward, scalarized_discounted_reward, vec_reward, discounted_vec_reward

    def get_policy_net(self) -> torch.nn.Module:
        """Returns the weights of the policy net."""
        pass

    def get_buffer(self):
        """Returns a pointer to the replay buffer."""
        pass

    def set_buffer(self, buffer):
        """Sets the buffer to the passed buffer.

        Args:
            buffer: new buffer (potentially shared)
        """
        pass

    def set_weights(self, weights: np.ndarray):
        """Sets new weights.

        Args:
            weights: the new weights to use in scalarization.
        """
        pass

    @abstractmethod
    def update(self) -> None:
        """Update algorithm's parameters (e.g. using experiences from the buffer)."""


class MOAgent(ABC):
    """An MORL Agent, can contain one or multiple MOPolicies. Contains helpers to extract features from the environment, setup logging etc."""

    def __init__(self, env: Optional[gym.Env], device: Union[th.device, str] = "auto", seed: Optional[int] = None) -> None:
        """Initializes the agent.

        Args:
            env: (gym.Env): The environment
            device: (str): The device to use for training. Can be "auto", "cpu" or "cuda".
            seed: (int): The seed to use for the random number generator
        """
        self.extract_env_info(env)
        self.device = th.device("cuda" if th.cuda.is_available() else "cpu") if device == "auto" else device

        self.global_step = 0
        self.num_episodes = 0
        self.seed = seed
        self.np_random = np.random.default_rng(self.seed)

    def extract_env_info(self, env: Optional[gym.Env]) -> None:
        """Extracts all the features of the environment: observation space, action space, ...

        Args:
            env (gym.Env): The environment
        """
        # Sometimes, the environment is not instantiated at the moment the MORL algorithms is being instantiated.
        # So env can be None. It is the responsibility of the implemented MORLAlgorithm to call this method in those cases
        if env is not None:
            self.env = env
            if isinstance(self.env.observation_space, spaces.Discrete):
                self.observation_shape = (1,)
                self.observation_dim = self.env.observation_space.n
            else:
                self.observation_shape = self.env.observation_space.shape
                self.observation_dim = self.env.observation_space.shape[0]

            self.action_space = env.action_space
            if isinstance(self.env.action_space, (spaces.Discrete, spaces.MultiBinary)):
                self.action_shape = (1,)
                self.action_dim = self.env.action_space.n
            else:
                self.action_shape = self.env.action_space.shape
                self.action_dim = self.env.action_space.shape[0]
<<<<<<< HEAD
=======

>>>>>>> 92572aa5
            self.reward_dim = self.env.unwrapped.reward_space.shape[0]

    @abstractmethod
    def get_config(self) -> dict:
        """Generates dictionary of the algorithm parameters configuration.

        Returns:
            dict: Config
        """

    def register_additional_config(self, conf: Dict = {}) -> None:
        """Registers additional config parameters to wandb. For example when calling train().

        Args:
            conf: dictionary of additional config parameters
        """
        for key, value in conf.items():
            wandb.config[key] = value

    def setup_wandb(
        self, project_name: str, experiment_name: str, entity: Optional[str] = None, group: Optional[str] = None
    ) -> None:
        """Initializes the wandb writer.

        Args:
            project_name: name of the wandb project. Usually MORL-Baselines.
            experiment_name: name of the wandb experiment. Usually the algorithm name.
            entity: wandb entity. Usually your username but useful for reporting other places such as openrlbenmark.

        Returns:
            None
        """
        self.experiment_name = experiment_name
        env_id = self.env.spec.id if not isinstance(self.env, MOSyncVectorEnv) else self.env.envs[0].spec.id
        self.full_experiment_name = f"{env_id}__{experiment_name}__{self.seed}__{int(time.time())}"
        import wandb

        config = self.get_config()
        config["algo"] = self.experiment_name
        # looks for whether we're using a Gymnasium based env in env_variable
        monitor_gym = strtobool(os.environ.get("MONITOR_GYM", "True"))

        wandb.init(
            project=project_name,
            entity=entity,
            config=config,
            name=self.full_experiment_name,
            monitor_gym=monitor_gym,
            save_code=True,
            group=group,
        )
        # The default "step" of wandb is not the actual time step (gloabl_step) of the MDP
        wandb.define_metric("*", step_metric="global_step")

    def close_wandb(self) -> None:
        """Closes the wandb writer and finishes the run."""
        import wandb

        wandb.finish()<|MERGE_RESOLUTION|>--- conflicted
+++ resolved
@@ -223,10 +223,7 @@
             else:
                 self.action_shape = self.env.action_space.shape
                 self.action_dim = self.env.action_space.shape[0]
-<<<<<<< HEAD
-=======
-
->>>>>>> 92572aa5
+
             self.reward_dim = self.env.unwrapped.reward_space.shape[0]
 
     @abstractmethod
