"""EUPG is an ESR algorithm based on Policy Gradient (REINFORCE like)."""
import time
from copy import deepcopy
from typing import Callable, List, Optional, Union
from typing_extensions import override

import gymnasium as gym
import numpy as np
import torch as th
import torch.nn as nn
import torch.optim as optim
import wandb
from torch.distributions import Categorical

from morl_baselines.common.accrued_reward_buffer import AccruedRewardReplayBuffer
from morl_baselines.common.evaluation import log_episode_info
from morl_baselines.common.morl_algorithm import MOAgent, MOPolicy
from morl_baselines.common.networks import layer_init, mlp


class PolicyNet(nn.Module):
    """Policy network."""

    def __init__(self, obs_shape, action_dim, rew_dim, net_arch):
        """Initialize the policy network.

        Args:
            obs_shape: Observation shape
            action_dim: Action dimension
            rew_dim: Reward dimension
            net_arch: Number of units per layer
        """
        super().__init__()
        self.obs_shape = obs_shape
        self.action_dim = action_dim
        self.rew_dim = rew_dim

        # Conditioned on accrued reward, so input takes reward
        input_dim = obs_shape[0] + rew_dim

        # |S|+|R| -> ... -> |A|
        self.net = mlp(input_dim, action_dim, net_arch, activation_fn=nn.Tanh)
        self.apply(layer_init)

    def forward(self, obs: th.Tensor, acc_reward: th.Tensor):
        """Forward pass.

        Args:
            obs: Observation
            acc_reward: accrued reward

        Returns: Probability of each action

        """
        input = th.cat((obs, acc_reward), dim=acc_reward.dim() - 1)
        pi = self.net(input)
        # Normalized sigmoid
        x_exp = th.sigmoid(pi)
        probas = x_exp / th.sum(x_exp)
        return probas.view(-1, self.action_dim)  # Batch Size x |Actions|

    def distribution(self, obs: th.Tensor, acc_reward: th.Tensor):
        """Categorical distribution based on the action probabilities.

        Args:
            obs: observation
            acc_reward: accrued reward

        Returns: action distribution.

        """
        probas = self.forward(obs, acc_reward)
        distribution = Categorical(probas)
        return distribution


class EUPG(MOPolicy, MOAgent):
    """Expected Utility Policy Gradient Algorithm.

    The idea is to condition the network on the accrued reward and to scalarize the rewards based on the episodic return (accrued + future rewards)
    Paper: D. Roijers, D. Steckelmacher, and A. Nowe, Multi-objective Reinforcement Learning for the Expected Utility of the Return. 2018.
    """

    def __init__(
        self,
        env: gym.Env,
        scalarization: Callable[[np.ndarray, np.ndarray], float],
        weights: np.ndarray = np.ones(2),
        id: Optional[int] = None,
        buffer_size: int = int(1e5),
        net_arch: List = [50],
        gamma: float = 0.99,
        learning_rate: float = 1e-3,
        project_name: str = "MORL-Baselines",
        experiment_name: str = "EUPG",
        wandb_entity: Optional[str] = None,
        log: bool = True,
        log_every: int = 1000,
        device: Union[th.device, str] = "auto",
        seed: Optional[int] = None,
        parent_rng: Optional[np.random.Generator] = None,
    ):
        """Initialize the EUPG algorithm.

        Args:
            env: Environment
            scalarization: Scalarization function to use (can be non-linear)
            weights: Weights to use for the scalarization function
            id: Id of the agent (for logging)
            buffer_size: Size of the replay buffer
            net_arch: Number of units per layer
            gamma: Discount factor
            learning_rate: Learning rate (alpha)
            project_name: Name of the project (for logging)
            experiment_name: Name of the experiment (for logging)
            wandb_entity: Entity to use for wandb
            log: Whether to log or not
            log_every: Log every n episodes
            device: Device to use for NN. Can be "cpu", "cuda" or "auto".
            seed: Seed for the random number generator
            parent_rng: Parent random number generator (for reproducibility)
        """
        MOAgent.__init__(self, env, device, seed=seed)
        MOPolicy.__init__(self, None, device)

        # Seeding
        self.seed = seed
        self.parent_rng = parent_rng
        if parent_rng is not None:
            self.np_random = parent_rng
        else:
            self.np_random = np.random.default_rng(self.seed)

        self.env = env
        self.id = id
        # RL
        self.scalarization = scalarization
        self.weights = weights
        self.gamma = gamma

        # Learning
        self.buffer_size = buffer_size
        self.net_arch = net_arch
        self.learning_rate = learning_rate
        self.buffer = AccruedRewardReplayBuffer(
            obs_shape=self.observation_shape,
            action_shape=self.action_shape,
            rew_dim=self.reward_dim,
            max_size=self.buffer_size,
            obs_dtype=np.int32,
            action_dtype=np.int32,
        )
        self.net = PolicyNet(
            obs_shape=self.observation_shape,
            rew_dim=self.reward_dim,
            action_dim=self.action_dim,
            net_arch=self.net_arch,
        ).to(self.device)
        self.optimizer = optim.Adam(self.net.parameters(), lr=self.learning_rate)

        # Logging
        self.project_name = project_name
        self.experiment_name = experiment_name
        self.log = log
        self.log_every = log_every
        if log and parent_rng is None:
            self.setup_wandb(self.project_name, self.experiment_name, wandb_entity)

    def __deepcopy__(self, memo):
        """Deep copy the policy."""
        copied_net = deepcopy(self.net)
        copied = type(self)(
            self.env,
            self.scalarization,
            self.weights,
            self.id,
            self.buffer_size,
            self.net_arch,
            self.gamma,
            self.learning_rate,
            self.project_name,
            self.experiment_name,
            log=self.log,
            device=self.device,
            parent_rng=self.parent_rng,
        )

        copied.global_step = self.global_step
        copied.optimizer = optim.Adam(copied_net.parameters(), lr=self.learning_rate)
        copied.buffer = deepcopy(self.buffer)
        return copied

    @override
    def get_policy_net(self) -> nn.Module:
        return self.net

    @override
    def get_buffer(self):
        return self.buffer

    @override
    def set_buffer(self, buffer):
        raise Exception("On-policy algorithms should not share buffer.")

    @override
    def set_weights(self, weights: np.ndarray):
        self.weights = weights

    @th.no_grad()
    @override
    def eval(self, obs: np.ndarray, accrued_reward: Optional[np.ndarray]) -> Union[int, np.ndarray]:
        if type(obs) is int:
            obs = th.as_tensor([obs]).to(self.device)
        else:
            obs = th.as_tensor(obs).to(self.device)
        accrued_reward = th.as_tensor(accrued_reward).float().to(self.device)
        probas = self.net(obs, accrued_reward)
        greedy_act = th.argmax(probas)
        return greedy_act.detach().item()

    @th.no_grad()
    def __choose_action(self, obs: th.Tensor, accrued_reward: th.Tensor) -> int:
        action = self.net.distribution(obs, accrued_reward)
        action = action.sample().detach().item()
        return action

    @override
    def update(self):
        (
            obs,
            accrued_rewards,
            actions,
            rewards,
            next_obs,
            terminateds,
        ) = self.buffer.get_all_data(to_tensor=True, device=self.device)
        # Scalarized episodic reward
        episodic_return = th.sum(rewards, dim=0)
        scalarized_return = self.scalarization(episodic_return.cpu().numpy(), self.weights)
        scalarized_return = th.scalar_tensor(scalarized_return).to(self.device)

        # discounted_accrued_reward + discounted_future_rewards, the target for scalarization
        forward_rewards = self.forward_cumulative_rewards(rewards)
        vector_values = forward_rewards + accrued_rewards
        scalarized_values = self.scalarization(vector_values)

        # For each sample in the batch, get the distribution over actions
        current_distribution = self.net.distribution(obs, accrued_rewards)

        # Policy gradient
        log_probs = current_distribution.log_prob(actions.squeeze())
        loss = -th.mean(log_probs * scalarized_values.squeeze())

        self.optimizer.zero_grad()
        loss.backward()
        self.optimizer.step()

        if self.log:
            log_str = f"_{self.id}" if self.id is not None else ""
            wandb.log(
                {
                    f"losses{log_str}/loss": loss,
                    f"metrics{log_str}/scalarized_episodic_return": scalarized_return,
                    "global_step": self.global_step,
                },
            )

<<<<<<< HEAD
    def forward_cumulative_rewards(self, rewards):
        flip_rewards = rewards.flip(dims=[0])
        cumulative_rewards = th.zeros(self.reward_dim).to(self.device)
        for i in range(len(rewards)):
            cumulative_rewards = self.gamma * cumulative_rewards + flip_rewards[i]
            flip_rewards[i] = cumulative_rewards
        forward_rewards = flip_rewards.flip(dims=[0])
        return forward_rewards

    def train(
        self,
        total_timesteps: int,
        eval_env: Optional[gym.Env] = None,
        eval_freq: int = 1000,
    ):
=======
    def train(self, total_timesteps: int, eval_env: Optional[gym.Env] = None, eval_freq: int = 1000, start_time=None):
>>>>>>> ebf587ad
        """Train the agent.

        Args:
            total_timesteps: Number of timesteps to train for
            eval_env: Environment to run policy evaluation on
            eval_freq: Frequency of policy evaluation
            start_time: Start time of the training (for SPS)
        """
        if start_time is None:
            start_time = time.time()
        # Init
        (
            obs,
            _,
        ) = self.env.reset()
        accrued_reward_tensor = th.zeros(self.reward_dim, dtype=th.float32).float().to(self.device)

        # Training loop
        for _ in range(1, total_timesteps + 1):
            self.global_step += 1

            with th.no_grad():
                # For training, takes action according to the policy
                action = self.__choose_action(th.Tensor([obs]).to(self.device), accrued_reward_tensor)
            next_obs, vec_reward, terminated, truncated, info = self.env.step(action)

            # Memory update
            self.buffer.add(obs, accrued_reward_tensor.cpu().numpy(), action, vec_reward, next_obs, terminated)

            accrued_reward_tensor = th.from_numpy(vec_reward).to(self.device) + self.gamma * accrued_reward_tensor

            if eval_env is not None and self.log and self.global_step % eval_freq == 0:
                self.policy_eval_esr(eval_env, scalarization=self.scalarization, weights=self.weights, log=self.log)

            if terminated or truncated:
                # NN is updated at the end of each episode
                self.update()
                self.buffer.cleanup()
                obs, _ = self.env.reset()
                self.num_episodes += 1
                accrued_reward_tensor = th.zeros(self.reward_dim).float().to(self.device)

                if self.log and self.num_episodes % self.log_every == 0 and "episode" in info.keys():
                    log_episode_info(
                        info=info["episode"],
                        scalarization=self.scalarization,
                        weights=self.weights,
                        id=self.id,
                        global_timestep=self.global_step,
                    )

            else:
                obs = next_obs

            if self.log and self.global_step % 1000 == 0:
                print("SPS:", int(self.global_step / (time.time() - start_time)))
                wandb.log({"charts/SPS": int(self.global_step / (time.time() - start_time)), "global_step": self.global_step})

    @override
    def get_config(self) -> dict:
        return {
            "env_id": self.env.unwrapped.spec.id,
            "learning_rate": self.learning_rate,
            "buffer_size": self.buffer_size,
            "gamma": self.gamma,
            "net_arch": self.net_arch,
            "seed": self.seed,
        }<|MERGE_RESOLUTION|>--- conflicted
+++ resolved
@@ -1,7 +1,5 @@
 """EUPG is an ESR algorithm based on Policy Gradient (REINFORCE like)."""
-import time
-from copy import deepcopy
-from typing import Callable, List, Optional, Union
+from typing import List, Optional, Union
 from typing_extensions import override
 
 import gymnasium as gym
@@ -84,9 +82,7 @@
     def __init__(
         self,
         env: gym.Env,
-        scalarization: Callable[[np.ndarray, np.ndarray], float],
-        weights: np.ndarray = np.ones(2),
-        id: Optional[int] = None,
+        scalarization,
         buffer_size: int = int(1e5),
         net_arch: List = [50],
         gamma: float = 0.99,
@@ -95,18 +91,14 @@
         experiment_name: str = "EUPG",
         wandb_entity: Optional[str] = None,
         log: bool = True,
-        log_every: int = 1000,
         device: Union[th.device, str] = "auto",
         seed: Optional[int] = None,
-        parent_rng: Optional[np.random.Generator] = None,
     ):
         """Initialize the EUPG algorithm.
 
         Args:
             env: Environment
             scalarization: Scalarization function to use (can be non-linear)
-            weights: Weights to use for the scalarization function
-            id: Id of the agent (for logging)
             buffer_size: Size of the replay buffer
             net_arch: Number of units per layer
             gamma: Discount factor
@@ -115,27 +107,15 @@
             experiment_name: Name of the experiment (for logging)
             wandb_entity: Entity to use for wandb
             log: Whether to log or not
-            log_every: Log every n episodes
             device: Device to use for NN. Can be "cpu", "cuda" or "auto".
             seed: Seed for the random number generator
-            parent_rng: Parent random number generator (for reproducibility)
         """
         MOAgent.__init__(self, env, device, seed=seed)
         MOPolicy.__init__(self, None, device)
 
-        # Seeding
-        self.seed = seed
-        self.parent_rng = parent_rng
-        if parent_rng is not None:
-            self.np_random = parent_rng
-        else:
-            self.np_random = np.random.default_rng(self.seed)
-
         self.env = env
-        self.id = id
         # RL
         self.scalarization = scalarization
-        self.weights = weights
         self.gamma = gamma
 
         # Learning
@@ -162,51 +142,9 @@
         self.project_name = project_name
         self.experiment_name = experiment_name
         self.log = log
-        self.log_every = log_every
-        if log and parent_rng is None:
-            self.setup_wandb(self.project_name, self.experiment_name, wandb_entity)
-
-    def __deepcopy__(self, memo):
-        """Deep copy the policy."""
-        copied_net = deepcopy(self.net)
-        copied = type(self)(
-            self.env,
-            self.scalarization,
-            self.weights,
-            self.id,
-            self.buffer_size,
-            self.net_arch,
-            self.gamma,
-            self.learning_rate,
-            self.project_name,
-            self.experiment_name,
-            log=self.log,
-            device=self.device,
-            parent_rng=self.parent_rng,
-        )
-
-        copied.global_step = self.global_step
-        copied.optimizer = optim.Adam(copied_net.parameters(), lr=self.learning_rate)
-        copied.buffer = deepcopy(self.buffer)
-        return copied
-
-    @override
-    def get_policy_net(self) -> nn.Module:
-        return self.net
-
-    @override
-    def get_buffer(self):
-        return self.buffer
-
-    @override
-    def set_buffer(self, buffer):
-        raise Exception("On-policy algorithms should not share buffer.")
-
-    @override
-    def set_weights(self, weights: np.ndarray):
-        self.weights = weights
-
-    @th.no_grad()
+        if log:
+            self.setup_wandb(project_name, experiment_name, wandb_entity)
+
     @override
     def eval(self, obs: np.ndarray, accrued_reward: Optional[np.ndarray]) -> Union[int, np.ndarray]:
         if type(obs) is int:
@@ -214,14 +152,11 @@
         else:
             obs = th.as_tensor(obs).to(self.device)
         accrued_reward = th.as_tensor(accrued_reward).float().to(self.device)
-        probas = self.net(obs, accrued_reward)
-        greedy_act = th.argmax(probas)
-        return greedy_act.detach().item()
+        return self.__choose_action(obs, accrued_reward)
 
     @th.no_grad()
     def __choose_action(self, obs: th.Tensor, accrued_reward: th.Tensor) -> int:
-        action = self.net.distribution(obs, accrued_reward)
-        action = action.sample().detach().item()
+        action = self.net.distribution(obs, accrued_reward).sample().detach().item()
         return action
 
     @override
@@ -234,46 +169,28 @@
             next_obs,
             terminateds,
         ) = self.buffer.get_all_data(to_tensor=True, device=self.device)
-        # Scalarized episodic reward
+        # Scalarized episodic reward, our target :-)
         episodic_return = th.sum(rewards, dim=0)
-        scalarized_return = self.scalarization(episodic_return.cpu().numpy(), self.weights)
-        scalarized_return = th.scalar_tensor(scalarized_return).to(self.device)
-
-        # discounted_accrued_reward + discounted_future_rewards, the target for scalarization
-        forward_rewards = self.forward_cumulative_rewards(rewards)
-        vector_values = forward_rewards + accrued_rewards
-        scalarized_values = self.scalarization(vector_values)
+        scalarized_return = self.scalarization(episodic_return)
 
         # For each sample in the batch, get the distribution over actions
         current_distribution = self.net.distribution(obs, accrued_rewards)
-
         # Policy gradient
-        log_probs = current_distribution.log_prob(actions.squeeze())
-        loss = -th.mean(log_probs * scalarized_values.squeeze())
+        log_probs = current_distribution.log_prob(actions)
+        loss = -th.mean(log_probs * scalarized_return)
 
         self.optimizer.zero_grad()
         loss.backward()
         self.optimizer.step()
 
         if self.log:
-            log_str = f"_{self.id}" if self.id is not None else ""
             wandb.log(
                 {
-                    f"losses{log_str}/loss": loss,
-                    f"metrics{log_str}/scalarized_episodic_return": scalarized_return,
+                    "losses/loss": loss,
+                    "metrics/scalarized_episodic_return": scalarized_return,
                     "global_step": self.global_step,
                 },
             )
-
-<<<<<<< HEAD
-    def forward_cumulative_rewards(self, rewards):
-        flip_rewards = rewards.flip(dims=[0])
-        cumulative_rewards = th.zeros(self.reward_dim).to(self.device)
-        for i in range(len(rewards)):
-            cumulative_rewards = self.gamma * cumulative_rewards + flip_rewards[i]
-            flip_rewards[i] = cumulative_rewards
-        forward_rewards = flip_rewards.flip(dims=[0])
-        return forward_rewards
 
     def train(
         self,
@@ -281,19 +198,13 @@
         eval_env: Optional[gym.Env] = None,
         eval_freq: int = 1000,
     ):
-=======
-    def train(self, total_timesteps: int, eval_env: Optional[gym.Env] = None, eval_freq: int = 1000, start_time=None):
->>>>>>> ebf587ad
         """Train the agent.
 
         Args:
             total_timesteps: Number of timesteps to train for
             eval_env: Environment to run policy evaluation on
             eval_freq: Frequency of policy evaluation
-            start_time: Start time of the training (for SPS)
-        """
-        if start_time is None:
-            start_time = time.time()
+        """
         # Init
         (
             obs,
@@ -306,17 +217,16 @@
             self.global_step += 1
 
             with th.no_grad():
-                # For training, takes action according to the policy
+                # For training, takes action randomly according to the policy
                 action = self.__choose_action(th.Tensor([obs]).to(self.device), accrued_reward_tensor)
             next_obs, vec_reward, terminated, truncated, info = self.env.step(action)
 
             # Memory update
             self.buffer.add(obs, accrued_reward_tensor.cpu().numpy(), action, vec_reward, next_obs, terminated)
-
-            accrued_reward_tensor = th.from_numpy(vec_reward).to(self.device) + self.gamma * accrued_reward_tensor
+            accrued_reward_tensor += th.from_numpy(vec_reward).to(self.device)
 
             if eval_env is not None and self.log and self.global_step % eval_freq == 0:
-                self.policy_eval_esr(eval_env, scalarization=self.scalarization, weights=self.weights, log=self.log)
+                self.policy_eval_esr(eval_env, scalarization=self.scalarization, log=self.log)
 
             if terminated or truncated:
                 # NN is updated at the end of each episode
@@ -326,21 +236,16 @@
                 self.num_episodes += 1
                 accrued_reward_tensor = th.zeros(self.reward_dim).float().to(self.device)
 
-                if self.log and self.num_episodes % self.log_every == 0 and "episode" in info.keys():
+                if self.log and "episode" in info.keys():
                     log_episode_info(
-                        info=info["episode"],
+                        info["episode"],
                         scalarization=self.scalarization,
-                        weights=self.weights,
-                        id=self.id,
+                        weights=None,
                         global_timestep=self.global_step,
                     )
 
             else:
                 obs = next_obs
-
-            if self.log and self.global_step % 1000 == 0:
-                print("SPS:", int(self.global_step / (time.time() - start_time)))
-                wandb.log({"charts/SPS": int(self.global_step / (time.time() - start_time)), "global_step": self.global_step})
 
     @override
     def get_config(self) -> dict:
